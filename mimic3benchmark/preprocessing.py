--- conflicted
+++ resolved
@@ -17,9 +17,9 @@
 
 def transform_gender(gender_series):
     global g_map
-<<<<<<< HEAD
     return { 'Gender': gender_series.fillna('').apply(lambda s: g_map[s] if s in g_map else g_map['OTHER']) }
 
+  
 e_map = {'ASIAN': 1,
          'BLACK': 2,
          'CARIBBEAN ISLAND': 2,
@@ -30,25 +30,12 @@
          'PORTUGUESE': 4,
          'AMERICAN INDIAN': 0,
          'NATIVE HAWAIIAN': 0,
-=======
-    return {'Gender': gender_series.fillna('').apply(lambda s: g_map[s] if s in g_map else g_map['OTHER'])}
-
-
-e_map = {'ASIAN': 1,
-         'BLACK': 2,
-         'HISPANIC': 3,
-         'WHITE': 4,
-         'OTHER': 5,  # map everything else to 5 (OTHER)
->>>>>>> 847eadca
          'UNABLE TO OBTAIN': 0,
          'PATIENT DECLINED TO ANSWER': 0,
          'UNKNOWN': 0,
          '': 0}
-<<<<<<< HEAD
-=======
-
-
->>>>>>> 847eadca
+
+
 def transform_ethnicity(ethnicity_series):
     global e_map
 
